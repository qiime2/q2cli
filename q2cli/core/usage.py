--- conflicted
+++ resolved
@@ -60,25 +60,15 @@
 
     def assert_has_line_matching(self, path, expression):
         if self.use.enable_assertions:
-<<<<<<< HEAD
-            self.use.lines.append(
+            self.use.recorder.append(
                 'qiime dev assert-result-data %s --zip-data-path %s'
-=======
-            self.use.recorder.append(
-                'qiime dev assert-has-line --input-path %s --target-path %s'
->>>>>>> b6262f17
                 ' --expression %s' %
                 (self.to_interface_name(), path, shlex.quote(expression)))
 
     def assert_output_type(self, semantic_type):
         if self.use.enable_assertions:
-<<<<<<< HEAD
-            self.use.lines.append(
+            self.use.recorder.append(
                 'qiime dev assert-result-type %s'
-=======
-            self.use.recorder.append(
-                'qiime dev assert-output-type --input-path %s'
->>>>>>> b6262f17
                 ' --qiime-type %s' %
                 (self.to_interface_name(), shlex.quote(str(semantic_type))))
 
