--- conflicted
+++ resolved
@@ -19,13 +19,8 @@
 
 
 @tools.command(name='export',
-<<<<<<< HEAD
-               short_help='Export data from a QIIME 2 Artifact '
-               'or Visualization',
-=======
                short_help='Export data from a QIIME 2 Artifact'
                'or a Visualization',
->>>>>>> 517edc71
                help='Exporting extracts (and optionally transforms) data'
                'stored inside an Artifact or Visualization. Note that'
                'Visualizations cannot be transformed with --output-format'
@@ -45,16 +40,12 @@
     import distutils
     result = qiime2.sdk.Result.load(input_path)
     if output_format is None:
-<<<<<<< HEAD
         if isinstance(result, qiime2.sdk.Artifact):
             output_format = result.format.__name__
             result.export_data(output_path)
         else:
             output_format = 'Visualization'
             result.export_data(output_path)
-=======
-        result.export_data(output_path)
->>>>>>> 517edc71
     else:
         if isinstance(result, qiime2.sdk.Visualization):
             error = '--output-format cannot be used with visualizations'
@@ -66,14 +57,11 @@
                 os.renames(str(source), output_path)
             else:
                 distutils.dir_util.copy_tree(str(source), output_path)
-<<<<<<< HEAD
 
     output_type = 'file' if os.path.isfile(output_path) else 'directory'
     success = 'Exported %s as %s to %s %s' % (input_path, output_format,
                                               output_type, output_path)
     click.secho(success, fg='green')
-=======
->>>>>>> 517edc71
 
 
 def show_importable_types(ctx, param, value):
