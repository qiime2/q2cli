--- conflicted
+++ resolved
@@ -484,23 +484,15 @@
                 path = result.save(output)
 
             if not quiet:
-<<<<<<< HEAD
                 if output_in_cache(output):
                     message = \
                         f"Added {result.type} to cache: {cache_path} as: {key}"
                 else:
-                    message = f"Saved {result.type} to: {path}"
+                    type = f'Collection[{list(result.values())[0].type}]' if \
+                        isinstance(result, ResultCollection) else result.type
+                    message = f"Saved {type} to: {path}"
 
                 click.echo(CONFIG.cfg_style('success', message))
-=======
-
-                if isinstance(result, ResultCollection):
-                    type = f'Collection[{list(result.values())[0].type}]'
-                else:
-                    type = result.type
-                click.echo(
-                    CONFIG.cfg_style('success', 'Saved %s to: %s' %
-                                     (type, path)))
 
         # If we used a default recycle pool for a pipeline and the pipeline
         # succeeded, then we need to clean up the pool. Make sure to do this at
@@ -508,7 +500,6 @@
         # have them
         if recycle_pool is not None and recycle is None:
             cache.remove(recycle_pool)
->>>>>>> 905d7f68
 
     def _order_outputs(self, outputs):
         ordered = []
